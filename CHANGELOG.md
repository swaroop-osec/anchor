--- conflicted
+++ resolved
@@ -10,16 +10,13 @@
 
 ## [Unreleased]
 
-<<<<<<< HEAD
 ### Features
 - cli: Add `env` option to verifiable builds ([#2325](https://github.com/coral-xyz/anchor/pull/2325)).
 
 ### Fixes
 
 ### Breaking
-=======
 - create an intentional merge conflict
->>>>>>> fa3f9724
 
 ## [0.26.0] - 2022-12-15
 
