import { TransactionSignature } from "@solana/web3.js";
import Provider from "../../provider";
<<<<<<< HEAD
import { Idl, IdlInstruction } from "../../idl";
import { splitArgsAndCtx } from "../context";
=======
import { IdlInstruction } from "../../idl";
import { Context, splitArgsAndCtx } from "../context";
>>>>>>> f4fee46e
import { TransactionFn } from "./transaction";
import { ProgramError } from "../../error";
import {
  AllInstructions,
  InstructionContextFn,
  MakeInstructionsNamespace,
} from "./types";

export default class RpcFactory {
  public static build<IDL extends Idl, I extends AllInstructions<IDL>>(
    idlIx: I,
    txFn: TransactionFn<IDL, I>,
    idlErrors: Map<number, string>,
    provider: Provider
  ): RpcFn {
    const rpc: RpcFn<IDL, I> = async (...args) => {
      const tx = txFn(...args);
      const [, ctx] = splitArgsAndCtx(idlIx, [...args]);
      try {
        const txSig = await provider.send(tx, ctx.signers, ctx.options);
        return txSig;
      } catch (err) {
        console.log("Translating error", err);
        let translatedErr = ProgramError.parse(err, idlErrors);
        if (translatedErr === null) {
          throw err;
        }
        throw translatedErr;
      }
    };

    return rpc;
  }
}

/**
 * The namespace provides async methods to send signed transactions for each
 * *non*-state method on Anchor program.
 *
 * Keys are method names, values are RPC functions returning a
 * [[TransactionInstruction]].
 *
 * ## Usage
 *
 * ```javascript
 * rpc.<method>(...args, ctx);
 * ```
 *
 * ## Parameters
 *
 * 1. `args` - The positional arguments for the program. The type and number
 *    of these arguments depend on the program being used.
 * 2. `ctx`  - [[Context]] non-argument parameters to pass to the method.
 *    Always the last parameter in the method call.
 * ```
 *
 * ## Example
 *
 * To send a transaction invoking the `increment` method above,
 *
 * ```javascript
 * const txSignature = await program.rpc.increment({
 *   accounts: {
 *     counter,
 *     authority,
 *   },
 * });
 * ```
 */
export type RpcNamespace<
  IDL extends Idl = Idl,
  I extends AllInstructions<IDL> = AllInstructions<IDL>
> = MakeInstructionsNamespace<IDL, I, Promise<TransactionSignature>>;

/**
 * RpcFn is a single RPC method generated from an IDL, sending a transaction
 * paid for and signed by the configured provider.
 */
export type RpcFn<
  IDL extends Idl = Idl,
  I extends AllInstructions<IDL> = AllInstructions<IDL>
> = InstructionContextFn<IDL, I, Promise<TransactionSignature>>;<|MERGE_RESOLUTION|>--- conflicted
+++ resolved
@@ -1,12 +1,7 @@
 import { TransactionSignature } from "@solana/web3.js";
 import Provider from "../../provider";
-<<<<<<< HEAD
-import { Idl, IdlInstruction } from "../../idl";
+import { Idl } from "../../idl";
 import { splitArgsAndCtx } from "../context";
-=======
-import { IdlInstruction } from "../../idl";
-import { Context, splitArgsAndCtx } from "../context";
->>>>>>> f4fee46e
 import { TransactionFn } from "./transaction";
 import { ProgramError } from "../../error";
 import {
