--- conflicted
+++ resolved
@@ -149,14 +149,9 @@
                 // It's expected on-chain programs deserialize via zero-copy.
                 #[automatically_derived]
                 impl #impl_gen anchor_lang::AccountDeserialize for #account_name #type_gen #where_clause {
-<<<<<<< HEAD
-                    fn try_deserialize(buf: &mut &[u8]) -> std::result::Result<Self, ProgramError> {
+                    fn try_deserialize(buf: &mut &[u8]) -> std::result::Result<Self> {
                         // Header is always 8 bytes.
                         if buf.len() < anchor_lang::accounts::header::HEADER_LEN {
-=======
-                    fn try_deserialize(buf: &mut &[u8]) -> anchor_lang::Result<Self> {
-                        if buf.len() < #discriminator.len() {
->>>>>>> a604f859
                             return Err(anchor_lang::error::ErrorCode::AccountDiscriminatorNotFound.into());
                         }
                         let given_disc = anchor_lang::accounts::header::read_discriminator(&buf);
@@ -184,8 +179,7 @@
 
                 #[automatically_derived]
                 impl #impl_gen anchor_lang::AccountSerialize for #account_name #type_gen #where_clause {
-<<<<<<< HEAD
-                    fn try_serialize(&self, buf: &mut [u8]) -> std::result::Result<(), ProgramError> {
+                    fn try_serialize(&self, buf: &mut [u8]) -> anchor_lang::Result<()> {
                         let dst = anchor_lang::accounts::header::read_data_mut(buf);
                         let mut writer = std::io::Cursor::new(dst);
                         AnchorSerialize::serialize(
@@ -193,16 +187,6 @@
                             &mut writer
                         )
                             .map_err(|_| anchor_lang::error::ErrorCode::AccountDidNotSerialize)?;
-=======
-                    fn try_serialize<W: std::io::Write>(&self, writer: &mut W) -> anchor_lang::Result<()> {
-                        if writer.write_all(&#discriminator).is_err() {
-                            return Err(anchor_lang::error::ErrorCode::AccountDidNotSerialize.into());
-                        }
-
-                        if AnchorSerialize::serialize(self, writer).is_err() {
-                            return Err(anchor_lang::error::ErrorCode::AccountDidNotSerialize.into());
-                        }
->>>>>>> a604f859
                         Ok(())
                     }
                 }
