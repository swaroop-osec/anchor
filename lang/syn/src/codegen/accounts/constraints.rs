--- conflicted
+++ resolved
@@ -690,21 +690,8 @@
                     if !#if_needed || owner_program == &anchor_lang::solana_program::system_program::ID {
                         #payer_optional_check
 
-<<<<<<< HEAD
-                        let cpi_accounts = ::anchor_spl::associated_token::Create {
-                            payer: #payer.to_account_info(),
-                            associated_token: #field.to_account_info(),
-                            authority: #owner.to_account_info(),
-                            mint: #mint.to_account_info(),
-                            system_program: system_program.to_account_info(),
-                            token_program: #token_program.to_account_info(),
-                        };
-                        let cpi_ctx = anchor_lang::context::CpiContext::new(cpi_accounts);
-                        ::anchor_spl::associated_token::create(cpi_ctx)?;
-=======
                         ::anchor_spl::associated_token::create(
                             anchor_lang::context::CpiContext::new(
-                                associated_token_program.to_account_info(),
                                 ::anchor_spl::associated_token::Create {
                                     payer: #payer.to_account_info(),
                                     associated_token: #field.to_account_info(),
@@ -715,7 +702,6 @@
                                 }
                             )
                         )?;
->>>>>>> 18d0ca0c
                     }
                     let pa: #ty_decl = #from_account_info_unchecked;
                     if #if_needed {
