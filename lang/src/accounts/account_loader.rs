//! Type facilitating on demand zero copy deserialization.

use crate::accounts::header;
use crate::error::ErrorCode;
<<<<<<< HEAD
use crate::*;
=======
use crate::{
    Accounts, AccountsClose, AccountsExit, Owner, Result, ToAccountInfo, ToAccountInfos,
    ToAccountMetas, ZeroCopy,
};
use arrayref::array_ref;
>>>>>>> a604f859
use solana_program::account_info::AccountInfo;
use solana_program::instruction::AccountMeta;
use solana_program::pubkey::Pubkey;
use std::cell::{Ref, RefMut};
use std::collections::BTreeMap;
use std::fmt;
use std::marker::PhantomData;
use std::mem;
use std::ops::DerefMut;

/// Type facilitating on demand zero copy deserialization.
///
/// Note that using accounts in this way is distinctly different from using,
/// for example, the [`Account`](./struct.Account.html). Namely,
/// one must call
/// - `load` when the account is not mutable
/// - `load_mut` when the account is mutable
///
/// For more details on zero-copy-deserialization, see the
/// [`account`](./attr.account.html) attribute.
/// <p style=";padding:0.75em;border: 1px solid #ee6868">
/// <strong>⚠️ </strong> When using this type it's important to be mindful
/// of any calls to the <code>load</code> functions so as not to
/// induce a <code>RefCell</code> panic, especially when sharing accounts across CPI
/// boundaries. When in doubt, one should make sure all refs resulting from
/// a call to a <code>load</code> function are dropped before CPI.
/// This can be done explicitly by calling <code>drop(my_var)</code> or implicitly
/// by wrapping the code using the <code>Ref</code> in braces <code>{..}</code> or
/// moving it into its own function.
/// </p>
///
/// # Example
/// ```ignore
/// use anchor_lang::prelude::*;
///
/// declare_id!("Fg6PaFpoGXkYsidMpWTK6W2BeZ7FEfcYkg476zPFsLnS");
///
/// #[program]
/// pub mod bar {
///     use super::*;
///
///     pub fn create_bar(ctx: Context<CreateBar>, data: u64) -> Result<()> {
///         let bar = &mut ctx.accounts.bar.load_init()?;
///         bar.authority = ctx.accounts.authority.key();
///         bar.data = data;
///         Ok(())
///     }
///
///     pub fn update_bar(ctx: Context<UpdateBar>, data: u64) -> Result<()> {
///         (*ctx.accounts.bar.load_mut()?).data = data;
///         Ok(())
///     }
/// }
///
/// #[account(zero_copy)]
/// #[derive(Default)]
/// pub struct Bar {
///     authority: Pubkey,
///     data: u64
/// }
///
/// #[derive(Accounts)]
/// pub struct CreateBar<'info> {
///     #[account(
///         init,
///         payer = authority
///     )]
///     bar: AccountLoader<'info, Bar>,
///     #[account(mut)]
///     authority: Signer<'info>,
///     system_program: AccountInfo<'info>,
/// }
///
/// #[derive(Accounts)]
/// pub struct UpdateBar<'info> {
///     #[account(
///         mut,
///         has_one = authority,
///     )]
///     pub bar: AccountLoader<'info, Bar>,
///     pub authority: Signer<'info>,
/// }
/// ```
#[derive(Clone)]
pub struct AccountLoader<'info, T: ZeroCopy + Owner> {
    acc_info: AccountInfo<'info>,
    phantom: PhantomData<&'info T>,
}

impl<'info, T: ZeroCopy + Owner + fmt::Debug> fmt::Debug for AccountLoader<'info, T> {
    fn fmt(&self, f: &mut fmt::Formatter<'_>) -> fmt::Result {
        f.debug_struct("AccountLoader")
            .field("acc_info", &self.acc_info)
            .field("phantom", &self.phantom)
            .finish()
    }
}

impl<'info, T: ZeroCopy + Owner> AccountLoader<'info, T> {
    fn new(acc_info: AccountInfo<'info>) -> AccountLoader<'info, T> {
        Self {
            acc_info,
            phantom: PhantomData,
        }
    }

    /// Constructs a new `AccountLoader` from a previously initialized account.
    #[inline(never)]
    pub fn try_from(acc_info: &AccountInfo<'info>) -> Result<AccountLoader<'info, T>> {
        if acc_info.owner != &T::owner() {
            return Err(ErrorCode::AccountOwnedByWrongProgram.into());
        }
        let data: &[u8] = &acc_info.try_borrow_data()?;
        let disc_bytes = header::read_discriminator(data);
        if disc_bytes != &T::discriminator() {
            return Err(ErrorCode::AccountDiscriminatorMismatch.into());
        }

        Ok(AccountLoader::new(acc_info.clone()))
    }

    /// Constructs a new `AccountLoader` from an uninitialized account.
    #[inline(never)]
    pub fn try_from_unchecked(
        _program_id: &Pubkey,
        acc_info: &AccountInfo<'info>,
    ) -> Result<AccountLoader<'info, T>> {
        if acc_info.owner != &T::owner() {
            return Err(ErrorCode::AccountOwnedByWrongProgram.into());
        }
        Ok(AccountLoader::new(acc_info.clone()))
    }
    /// Returns a Ref to the account data structure for reading.
    pub fn load(&self) -> Result<Ref<T>> {
        let data = self.acc_info.try_borrow_data()?;
        let disc_bytes = header::read_discriminator(&data);
        if disc_bytes != &T::discriminator() {
            return Err(ErrorCode::AccountDiscriminatorMismatch.into());
        }
        Ok(Ref::map(data, |data| {
            bytemuck::from_bytes(&data[8..mem::size_of::<T>() + 8])
        }))
    }

    /// Returns a `RefMut` to the account data structure for reading or writing.
    pub fn load_mut(&self) -> Result<RefMut<T>> {
        // AccountInfo api allows you to borrow mut even if the account isn't
        // writable, so add this check for a better dev experience.
        if !self.acc_info.is_writable {
            return Err(ErrorCode::AccountNotMutable.into());
        }

        let data = self.acc_info.try_borrow_mut_data()?;
        let disc_bytes = header::read_discriminator(&data);
        if disc_bytes != &T::discriminator() {
            return Err(ErrorCode::AccountDiscriminatorMismatch.into());
        }

        Ok(RefMut::map(data, |data| {
            bytemuck::from_bytes_mut(&mut data.deref_mut()[8..mem::size_of::<T>() + 8])
        }))
    }
<<<<<<< HEAD
=======

    /// Returns a `RefMut` to the account data structure for reading or writing.
    /// Should only be called once, when the account is being initialized.
    pub fn load_init(&self) -> Result<RefMut<T>> {
        // AccountInfo api allows you to borrow mut even if the account isn't
        // writable, so add this check for a better dev experience.
        if !self.acc_info.is_writable {
            return Err(ErrorCode::AccountNotMutable.into());
        }

        let data = self.acc_info.try_borrow_mut_data()?;

        // The discriminator should be zero, since we're initializing.
        let mut disc_bytes = [0u8; 8];
        disc_bytes.copy_from_slice(&data[..8]);
        let discriminator = u64::from_le_bytes(disc_bytes);
        if discriminator != 0 {
            return Err(ErrorCode::AccountDiscriminatorAlreadySet.into());
        }

        Ok(RefMut::map(data, |data| {
            bytemuck::from_bytes_mut(&mut data.deref_mut()[8..mem::size_of::<T>() + 8])
        }))
    }
>>>>>>> a604f859
}

impl<'info, T: ZeroCopy + Owner> Accounts<'info> for AccountLoader<'info, T> {
    #[inline(never)]
    fn try_accounts(
        _program_id: &Pubkey,
        accounts: &mut &[AccountInfo<'info>],
        _ix_data: &[u8],
        _bumps: &mut BTreeMap<String, u8>,
    ) -> Result<Self> {
        if accounts.is_empty() {
            return Err(ErrorCode::AccountNotEnoughKeys.into());
        }
        let account = &accounts[0];
        *accounts = &accounts[1..];
        let l = AccountLoader::try_from(account)?;
        Ok(l)
    }
}

impl<'info, T: ZeroCopy + Owner> AccountsExit<'info> for AccountLoader<'info, T> {
    // The account *cannot* be loaded when this is called.
<<<<<<< HEAD
    fn exit(&self, _program_id: &Pubkey) -> ProgramResult {
        // No-op.
=======
    fn exit(&self, _program_id: &Pubkey) -> Result<()> {
        let mut data = self.acc_info.try_borrow_mut_data()?;
        let dst: &mut [u8] = &mut data;
        let mut cursor = std::io::Cursor::new(dst);
        cursor.write_all(&T::discriminator()).unwrap();
>>>>>>> a604f859
        Ok(())
    }
}

/// This function is for INTERNAL USE ONLY.
/// Do NOT use this function in a program.
/// Manual closing of `AccountLoader<'info, T>` types is NOT supported.
///
/// Details: Using `close` with `AccountLoader<'info, T>` is not safe because
/// it requires the `mut` constraint but for that type the constraint
/// overwrites the "closed account" discriminator at the end of the instruction.
impl<'info, T: ZeroCopy + Owner> AccountsClose<'info> for AccountLoader<'info, T> {
    fn close(&self, sol_destination: AccountInfo<'info>) -> Result<()> {
        crate::common::close(self.to_account_info(), sol_destination)
    }
}

impl<'info, T: ZeroCopy + Owner> ToAccountMetas for AccountLoader<'info, T> {
    fn to_account_metas(&self, is_signer: Option<bool>) -> Vec<AccountMeta> {
        let is_signer = is_signer.unwrap_or(self.acc_info.is_signer);
        let meta = match self.acc_info.is_writable {
            false => AccountMeta::new_readonly(*self.acc_info.key, is_signer),
            true => AccountMeta::new(*self.acc_info.key, is_signer),
        };
        vec![meta]
    }
}

impl<'info, T: ZeroCopy + Owner> AsRef<AccountInfo<'info>> for AccountLoader<'info, T> {
    fn as_ref(&self) -> &AccountInfo<'info> {
        &self.acc_info
    }
}

impl<'info, T: ZeroCopy + Owner> ToAccountInfos<'info> for AccountLoader<'info, T> {
    fn to_account_infos(&self) -> Vec<AccountInfo<'info>> {
        vec![self.acc_info.clone()]
    }
}

#[cfg(not(feature = "deprecated-layout"))]
impl<'a, T: ZeroCopy + Owner> Bump for AccountLoader<'a, T> {
    fn seed(&self) -> u8 {
        self.acc_info.data.borrow()[1]
    }
}<|MERGE_RESOLUTION|>--- conflicted
+++ resolved
@@ -2,15 +2,8 @@
 
 use crate::accounts::header;
 use crate::error::ErrorCode;
-<<<<<<< HEAD
 use crate::*;
-=======
-use crate::{
-    Accounts, AccountsClose, AccountsExit, Owner, Result, ToAccountInfo, ToAccountInfos,
-    ToAccountMetas, ZeroCopy,
-};
 use arrayref::array_ref;
->>>>>>> a604f859
 use solana_program::account_info::AccountInfo;
 use solana_program::instruction::AccountMeta;
 use solana_program::pubkey::Pubkey;
@@ -173,33 +166,6 @@
             bytemuck::from_bytes_mut(&mut data.deref_mut()[8..mem::size_of::<T>() + 8])
         }))
     }
-<<<<<<< HEAD
-=======
-
-    /// Returns a `RefMut` to the account data structure for reading or writing.
-    /// Should only be called once, when the account is being initialized.
-    pub fn load_init(&self) -> Result<RefMut<T>> {
-        // AccountInfo api allows you to borrow mut even if the account isn't
-        // writable, so add this check for a better dev experience.
-        if !self.acc_info.is_writable {
-            return Err(ErrorCode::AccountNotMutable.into());
-        }
-
-        let data = self.acc_info.try_borrow_mut_data()?;
-
-        // The discriminator should be zero, since we're initializing.
-        let mut disc_bytes = [0u8; 8];
-        disc_bytes.copy_from_slice(&data[..8]);
-        let discriminator = u64::from_le_bytes(disc_bytes);
-        if discriminator != 0 {
-            return Err(ErrorCode::AccountDiscriminatorAlreadySet.into());
-        }
-
-        Ok(RefMut::map(data, |data| {
-            bytemuck::from_bytes_mut(&mut data.deref_mut()[8..mem::size_of::<T>() + 8])
-        }))
-    }
->>>>>>> a604f859
 }
 
 impl<'info, T: ZeroCopy + Owner> Accounts<'info> for AccountLoader<'info, T> {
@@ -222,16 +188,8 @@
 
 impl<'info, T: ZeroCopy + Owner> AccountsExit<'info> for AccountLoader<'info, T> {
     // The account *cannot* be loaded when this is called.
-<<<<<<< HEAD
     fn exit(&self, _program_id: &Pubkey) -> ProgramResult {
         // No-op.
-=======
-    fn exit(&self, _program_id: &Pubkey) -> Result<()> {
-        let mut data = self.acc_info.try_borrow_mut_data()?;
-        let dst: &mut [u8] = &mut data;
-        let mut cursor = std::io::Cursor::new(dst);
-        cursor.write_all(&T::discriminator()).unwrap();
->>>>>>> a604f859
         Ok(())
     }
 }
