--- conflicted
+++ resolved
@@ -1,14 +1,7 @@
 use crate::accounts::header;
 use crate::error::ErrorCode;
-<<<<<<< HEAD
 use crate::*;
-=======
-use crate::{
-    Accounts, AccountsClose, AccountsExit, Result, ToAccountInfo, ToAccountInfos, ToAccountMetas,
-    ZeroCopy,
-};
 use arrayref::array_ref;
->>>>>>> a604f859
 use solana_program::account_info::AccountInfo;
 use solana_program::instruction::AccountMeta;
 use solana_program::pubkey::Pubkey;
@@ -117,34 +110,6 @@
             bytemuck::from_bytes_mut(&mut data.deref_mut()[8..])
         }))
     }
-<<<<<<< HEAD
-=======
-
-    /// Returns a `RefMut` to the account data structure for reading or writing.
-    /// Should only be called once, when the account is being initialized.
-    #[allow(deprecated)]
-    pub fn load_init(&self) -> Result<RefMut<T>> {
-        // AccountInfo api allows you to borrow mut even if the account isn't
-        // writable, so add this check for a better dev experience.
-        if !self.acc_info.is_writable {
-            return Err(ErrorCode::AccountNotMutable.into());
-        }
-
-        let data = self.acc_info.try_borrow_mut_data()?;
-
-        // The discriminator should be zero, since we're initializing.
-        let mut disc_bytes = [0u8; 8];
-        disc_bytes.copy_from_slice(&data[..8]);
-        let discriminator = u64::from_le_bytes(disc_bytes);
-        if discriminator != 0 {
-            return Err(ErrorCode::AccountDiscriminatorAlreadySet.into());
-        }
-
-        Ok(RefMut::map(data, |data| {
-            bytemuck::from_bytes_mut(&mut data.deref_mut()[8..])
-        }))
-    }
->>>>>>> a604f859
 }
 
 #[allow(deprecated)]
@@ -169,16 +134,8 @@
 #[allow(deprecated)]
 impl<'info, T: ZeroCopy> AccountsExit<'info> for Loader<'info, T> {
     // The account *cannot* be loaded when this is called.
-<<<<<<< HEAD
     fn exit(&self, _program_id: &Pubkey) -> ProgramResult {
         // No-op.
-=======
-    fn exit(&self, _program_id: &Pubkey) -> Result<()> {
-        let mut data = self.acc_info.try_borrow_mut_data()?;
-        let dst: &mut [u8] = &mut data;
-        let mut cursor = std::io::Cursor::new(dst);
-        cursor.write_all(&T::discriminator()).unwrap();
->>>>>>> a604f859
         Ok(())
     }
 }
